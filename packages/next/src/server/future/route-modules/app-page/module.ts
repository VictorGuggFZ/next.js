import type { IncomingMessage, ServerResponse } from 'http'
import type { AppPageRouteDefinition } from '../../route-definitions/app-page-route-definition'
import type RenderResult from '../../../render-result'
import type { RenderOpts } from '../../../app-render/types'
import type { NextParsedUrlQuery } from '../../../request-meta'
import type { LoaderTree } from '../../../lib/app-dir-module'

import { renderToHTMLOrFlight } from '../../../app-render/app-render'
import {
  RouteModule,
  type RouteModuleOptions,
  type RouteModuleHandleContext,
} from '../route-module'
import * as externals from './externals'

type AppPageUserlandModule = {
  /**
   * The tree created in next-app-loader that holds component segments and modules
   */
  loaderTree: LoaderTree
}

interface AppPageRouteHandlerContext extends RouteModuleHandleContext {
  page: string
  query: NextParsedUrlQuery
  renderOpts: RenderOpts
}

export type AppPageRouteModuleOptions = RouteModuleOptions<
  AppPageRouteDefinition,
  AppPageUserlandModule
>

export class AppPageRouteModule extends RouteModule<
  AppPageRouteDefinition,
  AppPageUserlandModule
> {
<<<<<<< HEAD
  static readonly externals = externals

  public handle(): Promise<Response> {
    throw new Error('Method not implemented.')
  }

=======
>>>>>>> 61baae12
  public render(
    req: IncomingMessage,
    res: ServerResponse,
    context: AppPageRouteHandlerContext
  ): Promise<RenderResult> {
    return renderToHTMLOrFlight(
      req,
      res,
      context.page,
      context.query,
      context.renderOpts
    )
  }
}

export { renderToHTMLOrFlight }

export default AppPageRouteModule<|MERGE_RESOLUTION|>--- conflicted
+++ resolved
@@ -35,15 +35,8 @@
   AppPageRouteDefinition,
   AppPageUserlandModule
 > {
-<<<<<<< HEAD
   static readonly externals = externals
 
-  public handle(): Promise<Response> {
-    throw new Error('Method not implemented.')
-  }
-
-=======
->>>>>>> 61baae12
   public render(
     req: IncomingMessage,
     res: ServerResponse,
