import '../node-polyfill-fetch'

import type { IncomingMessage, ServerResponse } from 'http'

import http from 'http'
import https from 'https'
import * as Log from '../../build/output/log'
import setupDebug from 'next/dist/compiled/debug'
import { getDebugPort } from './utils'
import { formatHostname } from './format-hostname'
import { initialize } from './router-server'
import fs from 'fs'
import {
  WorkerRequestHandler,
  WorkerUpgradeHandler,
} from './setup-server-worker'
import { checkIsNodeDebugging } from './is-node-debugging'
const debug = setupDebug('next:start-server')

export interface StartServerOptions {
  dir: string
  port: number
  logReady?: boolean
  isDev: boolean
  hostname: string
  allowRetry?: boolean
  customServer?: boolean
  minimalMode?: boolean
  keepAliveTimeout?: number
<<<<<<< HEAD
  // this is dev-server only
  selfSignedCertificate?: {
    key: string
    cert: string
  }
=======
  isExperimentalTestProxy?: boolean
>>>>>>> 88ad471e
}

export async function getRequestHandlers({
  dir,
  port,
  isDev,
  hostname,
  minimalMode,
  isNodeDebugging,
  keepAliveTimeout,
  experimentalTestProxy,
}: {
  dir: string
  port: number
  isDev: boolean
  hostname: string
  minimalMode?: boolean
  isNodeDebugging?: boolean
  keepAliveTimeout?: number
  experimentalTestProxy?: boolean
}): ReturnType<typeof initialize> {
  return initialize({
    dir,
    port,
    hostname,
    dev: isDev,
    minimalMode,
    workerType: 'router',
    isNodeDebugging: isNodeDebugging || false,
    keepAliveTimeout,
    experimentalTestProxy,
  })
}

export async function startServer({
  dir,
  port,
  isDev,
  hostname,
  minimalMode,
  allowRetry,
  keepAliveTimeout,
  isExperimentalTestProxy,
  logReady = true,
  selfSignedCertificate,
}: StartServerOptions): Promise<void> {
  let handlersReady = () => {}
  let handlersError = () => {}

  let handlersPromise: Promise<void> | undefined = new Promise<void>(
    (resolve, reject) => {
      handlersReady = resolve
      handlersError = reject
    }
  )
  let requestHandler: WorkerRequestHandler = async (
    req: IncomingMessage,
    res: ServerResponse
  ): Promise<void> => {
    if (handlersPromise) {
      await handlersPromise
      return requestHandler(req, res)
    }
    throw new Error('Invariant request handler was not setup')
  }
  let upgradeHandler: WorkerUpgradeHandler = async (
    req,
    socket,
    head
  ): Promise<void> => {
    if (handlersPromise) {
      await handlersPromise
      return upgradeHandler(req, socket, head)
    }
    throw new Error('Invariant upgrade handler was not setup')
  }

  // setup server listener as fast as possible
  if (selfSignedCertificate && !isDev) {
    throw new Error(
      'Using a self signed certificate is only supported with `next dev`.'
    )
  }

  const server = selfSignedCertificate
    ? https.createServer(
        {
          key: fs.readFileSync(selfSignedCertificate.key),
          cert: fs.readFileSync(selfSignedCertificate.cert),
        },
        requestListener
      )
    : http.createServer(requestListener)

  async function requestListener(req: IncomingMessage, res: ServerResponse) {
    try {
      if (handlersPromise) {
        await handlersPromise
        handlersPromise = undefined
      }
      await requestHandler(req, res)
    } catch (err) {
      res.statusCode = 500
      res.end('Internal Server Error')
      Log.error(`Failed to handle request for ${req.url}`)
      console.error(err)
    }
  }

  if (keepAliveTimeout) {
    server.keepAliveTimeout = keepAliveTimeout
  }
  server.on('upgrade', async (req, socket, head) => {
    try {
      await upgradeHandler(req, socket, head)
    } catch (err) {
      socket.destroy()
      Log.error(`Failed to handle request for ${req.url}`)
      console.error(err)
    }
  })

  let portRetryCount = 0

  server.on('error', (err: NodeJS.ErrnoException) => {
    if (
      allowRetry &&
      port &&
      isDev &&
      err.code === 'EADDRINUSE' &&
      portRetryCount < 10
    ) {
      Log.warn(`Port ${port} is in use, trying ${port + 1} instead.`)
      port += 1
      portRetryCount += 1
      server.listen(port, hostname)
    } else {
      Log.error(`Failed to start server`)
      console.error(err)
      process.exit(1)
    }
  })

  const isNodeDebugging = checkIsNodeDebugging()

  await new Promise<void>((resolve) => {
    server.on('listening', async () => {
      const addr = server.address()
      const actualHostname = formatHostname(
        typeof addr === 'object'
          ? addr?.address || hostname || 'localhost'
          : addr
      )

      const formattedHostname =
        !hostname || hostname === '0.0.0.0'
          ? 'localhost'
          : actualHostname === '[::]'
          ? '[::1]'
          : actualHostname

      port = typeof addr === 'object' ? addr?.port || port : port
      const appUrl = `${
        selfSignedCertificate ? 'https' : 'http'
      }://${formattedHostname}:${port}`

      if (isNodeDebugging) {
        const debugPort = getDebugPort()
        Log.info(
          `the --inspect${
            isNodeDebugging === 'brk' ? '-brk' : ''
          } option was detected, the Next.js router server should be inspected at port ${debugPort}.`
        )
      }

      if (logReady) {
        Log.ready(`started server on ${actualHostname}:${port}, url: ${appUrl}`)
        // expose the main port to render workers
        process.env.PORT = port + ''
      }

      try {
        const cleanup = () => {
          debug('start-server process cleanup')
          server.close()
          process.exit(0)
        }
        process.on('exit', cleanup)
        process.on('SIGINT', cleanup)
        process.on('SIGTERM', cleanup)
        process.on('uncaughtException', cleanup)
        process.on('unhandledRejection', cleanup)

        const initResult = await getRequestHandlers({
          dir,
          port,
          isDev,
          hostname,
          minimalMode,
          isNodeDebugging: Boolean(isNodeDebugging),
          keepAliveTimeout,
          experimentalTestProxy: !!isExperimentalTestProxy,
        })
        requestHandler = initResult[0]
        upgradeHandler = initResult[1]
        handlersReady()
      } catch (err) {
        // fatal error if we can't setup
        handlersError()
        console.error(err)
        process.exit(1)
      }

      resolve()
    })
    server.listen(port, hostname)
  })
}<|MERGE_RESOLUTION|>--- conflicted
+++ resolved
@@ -27,15 +27,12 @@
   customServer?: boolean
   minimalMode?: boolean
   keepAliveTimeout?: number
-<<<<<<< HEAD
   // this is dev-server only
   selfSignedCertificate?: {
     key: string
     cert: string
   }
-=======
   isExperimentalTestProxy?: boolean
->>>>>>> 88ad471e
 }
 
 export async function getRequestHandlers({
